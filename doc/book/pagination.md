--- conflicted
+++ resolved
@@ -486,11 +486,7 @@
     'partial/paginator',
     // The route to link to when a user clicks a control link:
     ['route' => 'album']
-<<<<<<< HEAD
 ) ?>
-=======
-); ?>
->>>>>>> e1644a30
 ```
 
 The above echoes the `paginationControl` helper, and tells it to use our
